"""
    LinearInterpolation(u, t; extrapolate = false)

It is the method of interpolating between the data points using a linear polynomial. For any point, two data points one each side are chosen and connected with a line.
Extrapolation extends the last linear polynomial on each side.

## Arguments

  - `u`: data points.
  - `t`: time points.

## Keyword Arguments

  - `extrapolate`: boolean value to allow extrapolation. Defaults to `false`.
  - `safetycopy`: boolean value to make a copy of `u` and `t`. Defaults to `true`.
"""
struct LinearInterpolation{uType, tType, pType, T} <: AbstractInterpolation{T}
    u::uType
    t::tType
    p::LinearParameterCache{pType}
    extrapolate::Bool
    idx_prev::Base.RefValue{Int}
    safetycopy::Bool
    function LinearInterpolation(u, t, p, extrapolate, safetycopy)
        new{typeof(u), typeof(t), typeof(p.slope), eltype(u)}(
            u, t, p, extrapolate, Ref(1), safetycopy)
    end
end

function LinearInterpolation(u, t; extrapolate = false, safetycopy = true)
    u, t = munge_data(u, t, safetycopy)
    p = LinearParameterCache(u, t)
    LinearInterpolation(u, t, p, extrapolate, safetycopy)
end

"""
    QuadraticInterpolation(u, t, mode = :Forward; extrapolate = false)

It is the method of interpolating between the data points using quadratic polynomials. For any point, three data points nearby are taken to fit a quadratic polynomial.
Extrapolation extends the last quadratic polynomial on each side.

## Arguments

  - `u`: data points.
  - `t`: time points.
  - `mode`: `:Forward` or `:Backward`. If `:Forward`, two data points ahead of the point and one data point behind is taken for interpolation. If `:Backward`, two data points behind and one ahead is taken for interpolation.

## Keyword Arguments

  - `extrapolate`: boolean value to allow extrapolation. Defaults to `false`.
  - `safetycopy`: boolean value to make a copy of `u` and `t`. Defaults to `true`.
"""
struct QuadraticInterpolation{uType, tType, pType, T} <: AbstractInterpolation{T}
    u::uType
    t::tType
    p::QuadraticParameterCache{pType}
    mode::Symbol
    extrapolate::Bool
    idx_prev::Base.RefValue{Int}
    safetycopy::Bool
    function QuadraticInterpolation(u, t, p, mode, extrapolate, safetycopy)
        mode ∈ (:Forward, :Backward) ||
            error("mode should be :Forward or :Backward for QuadraticInterpolation")
        new{typeof(u), typeof(t), typeof(p.l₀), eltype(u)}(
            u, t, p, mode, extrapolate, Ref(1), safetycopy)
    end
end

function QuadraticInterpolation(u, t, mode; extrapolate = false, safetycopy = true)
    u, t = munge_data(u, t, safetycopy)
    p = QuadraticParameterCache(u, t)
    QuadraticInterpolation(u, t, p, mode, extrapolate, safetycopy)
end

function QuadraticInterpolation(u, t; extrapolate = false, safetycopy = true)
    u, t = munge_data(u, t, safetycopy)
    p = QuadraticParameterCache(u, t)
    QuadraticInterpolation(u, t, p, :Forward, extrapolate, safetycopy)
end

"""
    LagrangeInterpolation(u, t, n = length(t) - 1; extrapolate = false)

It is the method of interpolation using Lagrange polynomials of (k-1)th order passing through all the data points where k is the number of data points.

## Arguments

  - `u`: data points.
  - `t`: time points.
  - `n`: order of the polynomial. Currently only (k-1)th order where k is the number of data points.

## Keyword Arguments

  - `extrapolate`: boolean value to allow extrapolation. Defaults to `false`.
  - `safetycopy`: boolean value to make a copy of `u` and `t`. Defaults to `true`.
"""
struct LagrangeInterpolation{uType, tType, T, bcacheType} <:
       AbstractInterpolation{T}
    u::uType
    t::tType
    n::Int
    bcache::bcacheType
    idxs::Vector{Int}
    extrapolate::Bool
    idx_prev::Base.RefValue{Int}
    safetycopy::Bool
    function LagrangeInterpolation(u, t, n, extrapolate, safetycopy)
        bcache = zeros(eltype(u[1]), n + 1)
        idxs = zeros(Int, n + 1)
        fill!(bcache, NaN)
        new{typeof(u), typeof(t), eltype(u), typeof(bcache)}(u,
            t,
            n,
            bcache,
            idxs,
            extrapolate,
            Ref(1),
            safetycopy
        )
    end
end

function LagrangeInterpolation(
        u, t, n = length(t) - 1; extrapolate = false, safetycopy = true)
    u, t = munge_data(u, t, safetycopy)
    if n != length(t) - 1
        error("Currently only n=length(t) - 1 is supported")
    end
    LagrangeInterpolation(u, t, n, extrapolate, safetycopy)
end

"""
    AkimaInterpolation(u, t; extrapolate = false)

It is a spline interpolation built from cubic polynomials. It forms a continuously differentiable function. For more details, refer: https://en.wikipedia.org/wiki/Akima_spline.
Extrapolation extends the last cubic polynomial on each side.

## Arguments

  - `u`: data points.
  - `t`: time points.

## Keyword Arguments

  - `extrapolate`: boolean value to allow extrapolation. Defaults to `false`.
  - `safetycopy`: boolean value to make a copy of `u` and `t`. Defaults to `true`.
"""
struct AkimaInterpolation{uType, tType, bType, cType, dType, T} <:
       AbstractInterpolation{T}
    u::uType
    t::tType
    b::bType
    c::cType
    d::dType
    extrapolate::Bool
    idx_prev::Base.RefValue{Int}
    safetycopy::Bool
    function AkimaInterpolation(u, t, b, c, d, extrapolate, safetycopy)
        new{typeof(u), typeof(t), typeof(b), typeof(c),
            typeof(d), eltype(u)}(u,
            t,
            b,
            c,
            d,
            extrapolate,
            Ref(1),
            safetycopy
        )
    end
end

function AkimaInterpolation(u, t; extrapolate = false, safetycopy = true)
    u, t = munge_data(u, t, safetycopy)
    n = length(t)
    dt = diff(t)
    m = Array{eltype(u)}(undef, n + 3)
    m[3:(end - 2)] = diff(u) ./ dt
    m[2] = 2m[3] - m[4]
    m[1] = 2m[2] - m[3]
    m[end - 1] = 2m[end - 2] - m[end - 3]
    m[end] = 2m[end - 1] - m[end - 2]

    b = 0.5 .* (m[4:end] .+ m[1:(end - 3)])
    dm = abs.(diff(m))
    f1 = dm[3:(n + 2)]
    f2 = dm[1:n]
    f12 = f1 + f2
    ind = findall(f12 .> 1e-9 * maximum(f12))
    b[ind] = (f1[ind] .* m[ind .+ 1] .+
              f2[ind] .* m[ind .+ 2]) ./ f12[ind]
    c = (3.0 .* m[3:(end - 2)] .- 2.0 .* b[1:(end - 1)] .- b[2:end]) ./ dt
    d = (b[1:(end - 1)] .+ b[2:end] .- 2.0 .* m[3:(end - 2)]) ./ dt .^ 2

    AkimaInterpolation(u, t, b, c, d, extrapolate, safetycopy)
end

"""
    ConstantInterpolation(u, t; dir = :left, extrapolate = false)

It is the method of interpolating using a constant polynomial. For any point, two adjacent data points are found on either side (left and right). The value at that point depends on `dir`.
If it is `:left`, then the value at the left point is chosen and if it is `:right`, the value at the right point is chosen.
Extrapolation extends the last constant polynomial at the end points on each side.

## Arguments

  - `u`: data points.
  - `t`: time points.

## Keyword Arguments

  - `dir`: indicates which value should be used for interpolation (`:left` or `:right`).
  - `extrapolate`: boolean value to allow extrapolation. Defaults to `false`.
  - `safetycopy`: boolean value to make a copy of `u` and `t`. Defaults to `true`.
"""
struct ConstantInterpolation{uType, tType, dirType, T} <: AbstractInterpolation{T}
    u::uType
    t::tType
    p::Nothing
    dir::Symbol # indicates if value to the $dir should be used for the interpolation
    extrapolate::Bool
    idx_prev::Base.RefValue{Int}
    safetycopy::Bool
    function ConstantInterpolation(u, t, dir, extrapolate, safetycopy)
        new{typeof(u), typeof(t), typeof(dir), eltype(u)}(
            u, t, nothing, dir, extrapolate, Ref(1), safetycopy)
    end
end

function ConstantInterpolation(u, t; dir = :left, extrapolate = false, safetycopy = true)
    u, t = munge_data(u, t, safetycopy)
    ConstantInterpolation(u, t, dir, extrapolate, safetycopy)
end

"""
    QuadraticSpline(u, t; extrapolate = false)

It is a spline interpolation using piecewise quadratic polynomials between each pair of data points. Its first derivative is also continuous.
Extrapolation extends the last quadratic polynomial on each side.

## Arguments

  - `u`: data points.
  - `t`: time points.

## Keyword Arguments

  - `extrapolate`: boolean value to allow extrapolation. Defaults to `false`.
  - `safetycopy`: boolean value to make a copy of `u` and `t`. Defaults to `true`.
"""
struct QuadraticSpline{uType, tType, pType, tAType, dType, zType, T} <:
       AbstractInterpolation{T}
    u::uType
    t::tType
    p::QuadraticSplineParameterCache{pType}
    tA::tAType
    d::dType
    z::zType
    extrapolate::Bool
    idx_prev::Base.RefValue{Int}
    safetycopy::Bool
    function QuadraticSpline(u, t, p, tA, d, z, extrapolate, safetycopy)
        new{typeof(u), typeof(t), typeof(p.σ), typeof(tA),
            typeof(d), typeof(z), eltype(u)}(u,
            t,
            p,
            tA,
            d,
            z,
            extrapolate,
            Ref(1),
            safetycopy
        )
    end
end

function QuadraticSpline(u::uType,
        t;
        extrapolate = false, safetycopy = true) where {uType <: AbstractVector{<:Number}}
    u, t = munge_data(u, t, safetycopy)
    s = length(t)
    dl = ones(eltype(t), s - 1)
    d_tmp = ones(eltype(t), s)
    du = zeros(eltype(t), s - 1)
    tA = Tridiagonal(dl, d_tmp, du)

    # zero for element type of d, which we don't know yet
    typed_zero = zero(2 // 1 * (u[begin + 1] - u[begin]) / (t[begin + 1] - t[begin]))

    d = map(i -> i == 1 ? typed_zero : 2 // 1 * (u[i] - u[i - 1]) / (t[i] - t[i - 1]), 1:s)
    z = tA \ d
    p = QuadraticSplineParameterCache(z, t)
    QuadraticSpline(u, t, p, tA, d, z, extrapolate, safetycopy)
end

function QuadraticSpline(
        u::uType, t; extrapolate = false, safetycopy = true) where {uType <: AbstractVector}
    u, t = munge_data(u, t, safetycopy)
    s = length(t)
    dl = ones(eltype(t), s - 1)
    d_tmp = ones(eltype(t), s)
    du = zeros(eltype(t), s - 1)
    tA = Tridiagonal(dl, d_tmp, du)
    d_ = map(
        i -> i == 1 ? zeros(eltype(t), size(u[1])) :
             2 // 1 * (u[i] - u[i - 1]) / (t[i] - t[i - 1]),
        1:s)
    d = transpose(reshape(reduce(hcat, d_), :, s))
    z_ = reshape(transpose(tA \ d), size(u[1])..., :)
    z = [z_s for z_s in eachslice(z_, dims = ndims(z_))]
    p = QuadraticSplineParameterCache(z, t)
    QuadraticSpline(u, t, p, tA, d, z, extrapolate, safetycopy)
end

"""
    CubicSpline(u, t; extrapolate = false)

It is a spline interpolation using piecewise cubic polynomials between each pair of data points. Its first and second derivative is also continuous.
Second derivative on both ends are zero, which are also called "natural" boundary conditions. Extrapolation extends the last cubic polynomial on each side.

## Arguments

  - `u`: data points.
  - `t`: time points.

## Keyword Arguments

  - `extrapolate`: boolean value to allow extrapolation. Defaults to `false`.
  - `safetycopy`: boolean value to make a copy of `u` and `t`. Defaults to `true`.
"""
struct CubicSpline{uType, tType, pType, hType, zType, T} <: AbstractInterpolation{T}
    u::uType
    t::tType
    p::CubicSplineParameterCache{pType}
    h::hType
    z::zType
    extrapolate::Bool
    idx_prev::Base.RefValue{Int}
    safetycopy::Bool
    function CubicSpline(u, t, p, h, z, extrapolate, safetycopy)
        new{typeof(u), typeof(t), typeof(p.c₁), typeof(h), typeof(z), eltype(u)}(u,
            t,
            p,
            h,
            z,
            extrapolate,
            Ref(1),
            safetycopy
        )
    end
end

function CubicSpline(u::uType,
        t;
        extrapolate = false, safetycopy = true) where {uType <: AbstractVector{<:Number}}
    u, t = munge_data(u, t, safetycopy)
    n = length(t) - 1
    h = vcat(0, map(k -> t[k + 1] - t[k], 1:(length(t) - 1)), 0)
    dl = vcat(h[2:n], zero(eltype(h)))
    d_tmp = 2 .* (h[1:(n + 1)] .+ h[2:(n + 2)])
    du = vcat(zero(eltype(h)), h[3:(n + 1)])
    tA = Tridiagonal(dl, d_tmp, du)

    # zero for element type of d, which we don't know yet
    typed_zero = zero(6(u[begin + 2] - u[begin + 1]) / h[begin + 2] -
                      6(u[begin + 1] - u[begin]) / h[begin + 1])

    d = map(
        i -> i == 1 || i == n + 1 ? typed_zero :
             6(u[i + 1] - u[i]) / h[i + 1] - 6(u[i] - u[i - 1]) / h[i],
        1:(n + 1))
    z = tA \ d
    p = CubicSplineParameterCache(u, h, z)
    CubicSpline(u, t, p, h[1:(n + 1)], z, extrapolate, safetycopy)
end

function CubicSpline(
        u::uType, t; extrapolate = false, safetycopy = true) where {uType <: AbstractVector}
    u, t = munge_data(u, t, safetycopy)
    n = length(t) - 1
    h = vcat(0, map(k -> t[k + 1] - t[k], 1:(length(t) - 1)), 0)
    dl = vcat(h[2:n], zero(eltype(h)))
    d_tmp = 2 .* (h[1:(n + 1)] .+ h[2:(n + 2)])
    du = vcat(zero(eltype(h)), h[3:(n + 1)])
    tA = Tridiagonal(dl, d_tmp, du)
    d_ = map(
        i -> i == 1 || i == n + 1 ? zeros(eltype(t), size(u[1])) :
             6(u[i + 1] - u[i]) / h[i + 1] - 6(u[i] - u[i - 1]) / h[i],
        1:(n + 1))
    d = transpose(reshape(reduce(hcat, d_), :, n + 1))
    z_ = reshape(transpose(tA \ d), size(u[1])..., :)
    z = [z_s for z_s in eachslice(z_, dims = ndims(z_))]
    p = CubicSplineParameterCache(u, h, z)
    CubicSpline(u, t, p, h[1:(n + 1)], z, extrapolate, safetycopy)
end

"""
    BSplineInterpolation(u, t, d, pVecType, knotVecType; extrapolate = false)

It is a curve defined by the linear combination of `n` basis functions of degree `d` where `n` is the number of data points. For more information, refer https://pages.mtu.edu/~shene/COURSES/cs3621/NOTES/spline/B-spline/bspline-curve.html.
Extrapolation is a constant polynomial of the end points on each side.

## Arguments

  - `u`: data points.
  - `t`: time points.
  - `d`: degree of the piecewise polynomial.
  - `pVecType`: symbol to parameters vector, `:Uniform` for uniform spaced parameters and `:ArcLen` for parameters generated by chord length method.
  - `knotVecType`: symbol to knot vector, `:Uniform` for uniform knot vector, `:Average` for average spaced knot vector.

## Keyword Arguments

  - `extrapolate`: boolean value to allow extrapolation. Defaults to `false`.
  - `safetycopy`: boolean value to make a copy of `u` and `t`. Defaults to `true`.
"""
struct BSplineInterpolation{uType, tType, pType, kType, cType, NType, T} <:
       AbstractInterpolation{T}
    u::uType
    t::tType
    d::Int    # degree
    p::pType  # params vector
    k::kType  # knot vector
    c::cType  # control points
    N::NType  # Spline coefficients (preallocated memory)
    pVecType::Symbol
    knotVecType::Symbol
    extrapolate::Bool
    idx_prev::Base.RefValue{Int}
    safetycopy::Bool
    function BSplineInterpolation(u,
            t,
            d,
            p,
            k,
            c,
            N,
            pVecType,
            knotVecType,
            extrapolate,
            safetycopy)
        new{typeof(u), typeof(t), typeof(p), typeof(k), typeof(c), typeof(N), eltype(u)}(u,
            t,
            d,
            p,
            k,
            c,
            N,
            pVecType,
            knotVecType,
            extrapolate,
            Ref(1),
            safetycopy
        )
    end
end

function BSplineInterpolation(
        u, t, d, pVecType, knotVecType; extrapolate = false, safetycopy = true)
    u, t = munge_data(u, t, safetycopy)
    n = length(t)
    s = zero(eltype(u))
    p = zero(t)
    k = zeros(eltype(t), n + d + 1)
    l = zeros(eltype(u), n - 1)
    p[1] = zero(eltype(t))
    p[end] = one(eltype(t))

    for i in 2:n
        s += √((t[i] - t[i - 1])^2 + (u[i] - u[i - 1])^2)
        l[i - 1] = s
    end
    if pVecType == :Uniform
        for i in 2:(n - 1)
            p[i] = p[1] + (i - 1) * (p[end] - p[1]) / (n - 1)
        end
    elseif pVecType == :ArcLen
        for i in 2:(n - 1)
            p[i] = p[1] + l[i - 1] / s * (p[end] - p[1])
        end
    end

    lidx = 1
    ridx = length(k)
    while lidx <= (d + 1) && ridx >= (length(k) - d)
        k[lidx] = p[1]
        k[ridx] = p[end]
        lidx += 1
        ridx -= 1
    end

    ps = zeros(eltype(t), n - 2)
    s = zero(eltype(t))
    for i in 2:(n - 1)
        s += p[i]
        ps[i - 1] = s
    end

    if knotVecType == :Uniform
        # uniformly spaced knot vector
        # this method is not recommended because, if it is used with the chord length method for global interpolation,
        # the system of linear equations would be singular.
        for i in (d + 2):n
            k[i] = k[1] + (i - d - 1) // (n - d) * (k[end] - k[1])
        end
    elseif knotVecType == :Average
        # average spaced knot vector
        idx = 1
        if d + 2 <= n
            k[d + 2] = 1 // d * ps[d]
        end
        for i in (d + 3):n
            k[i] = 1 // d * (ps[idx + d] - ps[idx])
            idx += 1
        end
    end
    # control points
    N = zeros(eltype(t), n, n)
    spline_coefficients!(N, d, k, p)
    c = vec(N \ u[:, :])
    N = zeros(eltype(t), n)
    BSplineInterpolation(
        u, t, d, p, k, c, N, pVecType, knotVecType, extrapolate, safetycopy)
end

"""
    BSplineApprox(u, t, d, h, pVecType, knotVecType; extrapolate = false)

It is a regression based B-spline. The argument choices are the same as the `BSplineInterpolation`, with the additional parameter `h < length(t)` which is the number of control points to use, with smaller `h` indicating more smoothing.
For more information, refer http://www.cad.zju.edu.cn/home/zhx/GM/009/00-bsia.pdf.
Extrapolation is a constant polynomial of the end points on each side.

## Arguments

  - `u`: data points.
  - `t`: time points.
  - `d`: degree of the piecewise polynomial.
  - `h`: number of control points to use.
  - `pVecType`: symbol to parameters vector, `:Uniform` for uniform spaced parameters and `:ArcLen` for parameters generated by chord length method.
  - `knotVecType`: symbol to knot vector, `:Uniform` for uniform knot vector, `:Average` for average spaced knot vector.

## Keyword Arguments

  - `extrapolate`: boolean value to allow extrapolation. Defaults to `false`.
  - `safetycopy`: boolean value to make a copy of `u` and `t`. Defaults to `true`.
"""
struct BSplineApprox{uType, tType, pType, kType, cType, NType, T} <:
       AbstractInterpolation{T}
    u::uType
    t::tType
    d::Int    # degree
    h::Int    # number of control points (n => h >= d >= 1)
    p::pType  # params vector
    k::kType  # knot vector
    c::cType  # control points
    N::NType  # Spline coefficients (preallocated memory)
    pVecType::Symbol
    knotVecType::Symbol
    extrapolate::Bool
    idx_prev::Base.RefValue{Int}
    safetycopy::Bool
    function BSplineApprox(u,
            t,
            d,
            h,
            p,
            k,
            c,
            N,
            pVecType,
            knotVecType,
            extrapolate,
            safetycopy
    )
        new{typeof(u), typeof(t), typeof(p), typeof(k), typeof(c), typeof(N), eltype(u)}(u,
            t,
            d,
            h,
            p,
            k,
            c,
            N,
            pVecType,
            knotVecType,
            extrapolate,
            Ref(1),
            safetycopy::Bool
        )
    end
end

function BSplineApprox(
        u, t, d, h, pVecType, knotVecType; extrapolate = false, safetycopy = true)
    u, t = munge_data(u, t, safetycopy)
    n = length(t)
    s = zero(eltype(u))
    p = zero(t)
    k = zeros(eltype(t), h + d + 1)
    l = zeros(eltype(u), n - 1)
    p[1] = zero(eltype(t))
    p[end] = one(eltype(t))

    for i in 2:n
        s += √((t[i] - t[i - 1])^2 + (u[i] - u[i - 1])^2)
        l[i - 1] = s
    end
    if pVecType == :Uniform
        for i in 2:(n - 1)
            p[i] = p[1] + (i - 1) * (p[end] - p[1]) / (n - 1)
        end
    elseif pVecType == :ArcLen
        for i in 2:(n - 1)
            p[i] = p[1] + l[i - 1] / s * (p[end] - p[1])
        end
    end

    lidx = 1
    ridx = length(k)
    while lidx <= (d + 1) && ridx >= (length(k) - d)
        k[lidx] = p[1]
        k[ridx] = p[end]
        lidx += 1
        ridx -= 1
    end

    ps = zeros(eltype(t), n - 2)
    s = zero(eltype(t))
    for i in 2:(n - 1)
        s += p[i]
        ps[i - 1] = s
    end

    if knotVecType == :Uniform
        # uniformly spaced knot vector
        # this method is not recommended because, if it is used with the chord length method for global interpolation,
        # the system of linear equations would be singular.
        for i in (d + 2):h
            k[i] = k[1] + (i - d - 1) // (h - d) * (k[end] - k[1])
        end
    elseif knotVecType == :Average
        # NOTE: verify that average method can be applied when size of k is less than size of p
        # average spaced knot vector
        idx = 1
        if d + 2 <= h
            k[d + 2] = 1 // d * ps[d]
        end
        for i in (d + 3):h
            k[i] = 1 // d * (ps[idx + d] - ps[idx])
            idx += 1
        end
    end
    # control points
    c = zeros(eltype(u), h)
    c[1] = u[1]
    c[end] = u[end]
    q = zeros(eltype(u), n)
    N = zeros(eltype(t), n, h)
    for i in 1:n
        spline_coefficients!(view(N, i, :), d, k, p[i])
    end
    for k in 2:(n - 1)
        q[k] = u[k] - N[k, 1] * u[1] - N[k, h] * u[end]
    end
    Q = Matrix{eltype(u)}(undef, h - 2, 1)
    for i in 2:(h - 1)
        s = 0.0
        for k in 2:(n - 1)
            s += N[k, i] * q[k]
        end
        Q[i - 1] = s
    end
    N = N[2:(end - 1), 2:(h - 1)]
    M = transpose(N) * N
    P = M \ Q
    c[2:(end - 1)] .= vec(P)
<<<<<<< HEAD
    N = zeros(eltype(t), h)
    BSplineApprox(u, t, d, h, p, k, c, N, pVecType, knotVecType, extrapolate, safetycopy)
=======
    BSplineApprox(u, t, d, h, p, k, c, pVecType, knotVecType, extrapolate)
end

"""
    CubicHermiteSpline(du, u, t; extrapolate = false)

It is a Cubic Hermite interpolation, which is a piece-wise third degree polynomial such that the value and the first derivative are equal to given values in the data points.

## Arguments

  - `du`: the derivative at the data points.
  - `u`: data points.
  - `t`: time points.

## Keyword Arguments

  - `extrapolate`: boolean value to allow extrapolation. Defaults to `false`.
"""
struct CubicHermiteSpline{uType, tType, duType, pType, T} <: AbstractInterpolation{T}
    du::uType
    u::uType
    t::tType
    p::CubicHermiteParameterCache{pType}
    extrapolate::Bool
    idx_prev::Base.RefValue{Int}
    function CubicHermiteSpline(du, u, t, p, extrapolate)
        new{typeof(u), typeof(t), typeof(du), typeof(p.c₁), eltype(u)}(
            du, u, t, p, extrapolate, Ref(1))
    end
end

function CubicHermiteSpline(du, u, t; extrapolate = false)
    @assert length(u)==length(du) "Length of `u` is not equal to length of `du`."
    u, t = munge_data(u, t)
    p = CubicHermiteParameterCache(du, u, t)
    return CubicHermiteSpline(du, u, t, p, extrapolate)
end

"""
    QuinticHermiteSpline(ddu, du, u, t; extrapolate = false)

It is a Quintic Hermite interpolation, which is a piece-wise fifth degree polynomial such that the value and the first and second derivative are equal to given values in the data points.

## Arguments

  - `ddu`: the second derivative at the data points.
  - `du`: the derivative at the data points.
  - `u`: data points.
  - `t`: time points.

## Keyword Arguments

  - `extrapolate`: boolean value to allow extrapolation. Defaults to `false`.
"""
struct QuinticHermiteSpline{uType, tType, duType, dduType, pType, T} <:
       AbstractInterpolation{T}
    ddu::uType
    du::uType
    u::uType
    t::tType
    p::QuinticHermiteParameterCache{pType}
    extrapolate::Bool
    idx_prev::Base.RefValue{Int}
    function QuinticHermiteSpline(ddu, du, u, t, p, extrapolate)
        new{typeof(u), typeof(t), typeof(du), typeof(ddu), typeof(p.c₁), eltype(u)}(
            ddu, du, u, t, p, extrapolate, Ref(1))
    end
end

function QuinticHermiteSpline(ddu, du, u, t; extrapolate = false)
    @assert length(u)==length(du)==length(ddu) "Length of `u` is not equal to length of `du` or `ddu`."
    u, t = munge_data(u, t)
    p = QuinticHermiteParameterCache(ddu, du, u, t)
    return QuinticHermiteSpline(ddu, du, u, t, p, extrapolate)
>>>>>>> 4934eb83
end<|MERGE_RESOLUTION|>--- conflicted
+++ resolved
@@ -671,11 +671,8 @@
     M = transpose(N) * N
     P = M \ Q
     c[2:(end - 1)] .= vec(P)
-<<<<<<< HEAD
     N = zeros(eltype(t), h)
     BSplineApprox(u, t, d, h, p, k, c, N, pVecType, knotVecType, extrapolate, safetycopy)
-=======
-    BSplineApprox(u, t, d, h, p, k, c, pVecType, knotVecType, extrapolate)
 end
 
 """
@@ -749,5 +746,4 @@
     u, t = munge_data(u, t)
     p = QuinticHermiteParameterCache(ddu, du, u, t)
     return QuinticHermiteSpline(ddu, du, u, t, p, extrapolate)
->>>>>>> 4934eb83
 end