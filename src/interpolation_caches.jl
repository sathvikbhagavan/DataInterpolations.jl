"""
    LinearInterpolation(u, t; extrapolate = false)

It is the method of interpolating between the data points using a linear polynomial. For any point, two data points one each side are chosen and connected with a line.
Extrapolation extends the last linear polynomial on each side.

## Arguments

  - `u`: data points.
  - `t`: time points.

## Keyword Arguments

  - `extrapolate`: boolean value to allow extrapolation. Defaults to `false`.
  - `safetycopy`: boolean value to make a copy of `u` and `t`. Defaults to `true`.
"""
struct LinearInterpolation{uType, tType, pType, T} <: AbstractInterpolation{T}
    u::uType
    t::tType
    p::pType
    extrapolate::Bool
<<<<<<< HEAD
    function LinearInterpolation(u, t, p, extrapolate)
        new{typeof(u), typeof(t), typeof(p), eltype(u)}(u, t, p, extrapolate)
=======
    idx_prev::Base.RefValue{Int}
    function LinearInterpolation(u, t, extrapolate)
        new{typeof(u), typeof(t), eltype(u)}(u, t, extrapolate, Ref(1))
>>>>>>> 22dd3cfd
    end
end

function LinearInterpolation(u, t; extrapolate = false, safetycopy = true)
    u, t = munge_data(u, t, safetycopy)
    p = LinearParameterCache(u, t)
    LinearInterpolation(u, t, p, extrapolate)
end

"""
    QuadraticInterpolation(u, t, mode = :Forward; extrapolate = false)

It is the method of interpolating between the data points using quadratic polynomials. For any point, three data points nearby are taken to fit a quadratic polynomial.
Extrapolation extends the last quadratic polynomial on each side.

## Arguments

  - `u`: data points.
  - `t`: time points.
  - `mode`: `:Forward` or `:Backward`. If `:Forward`, two data points ahead of the point and one data point behind is taken for interpolation. If `:Backward`, two data points behind and one ahead is taken for interpolation.

## Keyword Arguments

  - `extrapolate`: boolean value to allow extrapolation. Defaults to `false`.
  - `safetycopy`: boolean value to make a copy of `u` and `t`. Defaults to `true`.
"""
struct QuadraticInterpolation{uType, tType, pType, T} <: AbstractInterpolation{T}
    u::uType
    t::tType
    p::pType
    mode::Symbol
    extrapolate::Bool
<<<<<<< HEAD
    function QuadraticInterpolation(u, t, p, mode, extrapolate)
        mode ∈ (:Forward, :Backward) ||
            error("mode should be :Forward or :Backward for QuadraticInterpolation")
        new{typeof(u), typeof(t), typeof(p), eltype(u)}(u, t, p, mode, extrapolate)
=======
    idx_prev::Base.RefValue{Int}
    function QuadraticInterpolation(u, t, mode, extrapolate)
        mode ∈ (:Forward, :Backward) ||
            error("mode should be :Forward or :Backward for QuadraticInterpolation")
        new{typeof(u), typeof(t), eltype(u)}(u, t, mode, extrapolate, Ref(1))
>>>>>>> 22dd3cfd
    end
end

function QuadraticInterpolation(u, t, mode; extrapolate = false, safetycopy = true)
    u, t = munge_data(u, t, safetycopy)
    p = QuadraticParameterCache(u, t)
    QuadraticInterpolation(u, t, p, mode, extrapolate)
end

function QuadraticInterpolation(u, t; extrapolate = false, safetycopy = true)
    u, t = munge_data(u, t, safetycopy)
    p = QuadraticParameterCache(u, t)
    QuadraticInterpolation(u, t, p, :Forward, extrapolate)
end

"""
    LagrangeInterpolation(u, t, n = length(t) - 1; extrapolate = false)

It is the method of interpolation using Lagrange polynomials of (k-1)th order passing through all the data points where k is the number of data points.

## Arguments

  - `u`: data points.
  - `t`: time points.
  - `n`: order of the polynomial. Currently only (k-1)th order where k is the number of data points.

## Keyword Arguments

  - `extrapolate`: boolean value to allow extrapolation. Defaults to `false`.
  - `safetycopy`: boolean value to make a copy of `u` and `t`. Defaults to `true`.
"""
struct LagrangeInterpolation{uType, tType, T, bcacheType} <:
       AbstractInterpolation{T}
    u::uType
    t::tType
    n::Int
    bcache::bcacheType
    extrapolate::Bool
    idx_prev::Base.RefValue{Int}
    function LagrangeInterpolation(u, t, n, extrapolate)
        bcache = zeros(eltype(u[1]), n + 1)
        fill!(bcache, NaN)
        new{typeof(u), typeof(t), eltype(u), typeof(bcache)}(u,
            t,
            n,
            bcache,
            extrapolate,
            Ref(1)
        )
    end
end

function LagrangeInterpolation(
        u, t, n = length(t) - 1; extrapolate = false, safetycopy = true)
    u, t = munge_data(u, t, safetycopy)
    if n != length(t) - 1
        error("Currently only n=length(t) - 1 is supported")
    end
    LagrangeInterpolation(u, t, n, extrapolate)
end

"""
    AkimaInterpolation(u, t; extrapolate = false)

It is a spline interpolation built from cubic polynomials. It forms a continuously differentiable function. For more details, refer: https://en.wikipedia.org/wiki/Akima_spline.
Extrapolation extends the last cubic polynomial on each side.

## Arguments

  - `u`: data points.
  - `t`: time points.

## Keyword Arguments

  - `extrapolate`: boolean value to allow extrapolation. Defaults to `false`.
  - `safetycopy`: boolean value to make a copy of `u` and `t`. Defaults to `true`.
"""
struct AkimaInterpolation{uType, tType, bType, cType, dType, T} <:
       AbstractInterpolation{T}
    u::uType
    t::tType
    b::bType
    c::cType
    d::dType
    extrapolate::Bool
    idx_prev::Base.RefValue{Int}
    function AkimaInterpolation(u, t, b, c, d, extrapolate)
        new{typeof(u), typeof(t), typeof(b), typeof(c),
            typeof(d), eltype(u)}(u,
            t,
            b,
            c,
            d,
            extrapolate,
            Ref(1)
        )
    end
end

function AkimaInterpolation(u, t; extrapolate = false, safetycopy = true)
    u, t = munge_data(u, t, safetycopy)
    n = length(t)
    dt = diff(t)
    m = Array{eltype(u)}(undef, n + 3)
    m[3:(end - 2)] = diff(u) ./ dt
    m[2] = 2m[3] - m[4]
    m[1] = 2m[2] - m[3]
    m[end - 1] = 2m[end - 2] - m[end - 3]
    m[end] = 2m[end - 1] - m[end - 2]

    b = 0.5 .* (m[4:end] .+ m[1:(end - 3)])
    dm = abs.(diff(m))
    f1 = dm[3:(n + 2)]
    f2 = dm[1:n]
    f12 = f1 + f2
    ind = findall(f12 .> 1e-9 * maximum(f12))
    b[ind] = (f1[ind] .* m[ind .+ 1] .+
              f2[ind] .* m[ind .+ 2]) ./ f12[ind]
    c = (3.0 .* m[3:(end - 2)] .- 2.0 .* b[1:(end - 1)] .- b[2:end]) ./ dt
    d = (b[1:(end - 1)] .+ b[2:end] .- 2.0 .* m[3:(end - 2)]) ./ dt .^ 2

    AkimaInterpolation(u, t, b, c, d, extrapolate)
end

"""
    ConstantInterpolation(u, t; dir = :left, extrapolate = false)

It is the method of interpolating using a constant polynomial. For any point, two adjacent data points are found on either side (left and right). The value at that point depends on `dir`.
If it is `:left`, then the value at the left point is chosen and if it is `:right`, the value at the right point is chosen.
Extrapolation extends the last constant polynomial at the end points on each side.

## Arguments

  - `u`: data points.
  - `t`: time points.

## Keyword Arguments

  - `dir`: indicates which value should be used for interpolation (`:left` or `:right`).
  - `extrapolate`: boolean value to allow extrapolation. Defaults to `false`.
  - `safetycopy`: boolean value to make a copy of `u` and `t`. Defaults to `true`.
"""
struct ConstantInterpolation{uType, tType, dirType, T} <: AbstractInterpolation{T}
    u::uType
    t::tType
    p::Nothing
    dir::Symbol # indicates if value to the $dir should be used for the interpolation
    extrapolate::Bool
    idx_prev::Base.RefValue{Int}
    function ConstantInterpolation(u, t, dir, extrapolate)
<<<<<<< HEAD
        new{typeof(u), typeof(t), typeof(dir), eltype(u)}(u, t, nothing, dir, extrapolate)
=======
        new{typeof(u), typeof(t), typeof(dir), eltype(u)}(u, t, dir, extrapolate, Ref(1))
>>>>>>> 22dd3cfd
    end
end

function ConstantInterpolation(u, t; dir = :left, extrapolate = false, safetycopy = true)
    u, t = munge_data(u, t, safetycopy)
    ConstantInterpolation(u, t, dir, extrapolate)
end

"""
    QuadraticSpline(u, t; extrapolate = false)

It is a spline interpolation using piecewise quadratic polynomials between each pair of data points. Its first derivative is also continuous.
Extrapolation extends the last quadratic polynomial on each side.

## Arguments

  - `u`: data points.
  - `t`: time points.

## Keyword Arguments

  - `extrapolate`: boolean value to allow extrapolation. Defaults to `false`.
  - `safetycopy`: boolean value to make a copy of `u` and `t`. Defaults to `true`.
"""
struct QuadraticSpline{uType, tType, tAType, dType, zType, T} <:
       AbstractInterpolation{T}
    u::uType
    t::tType
    tA::tAType
    d::dType
    z::zType
    extrapolate::Bool
    idx_prev::Base.RefValue{Int}
    function QuadraticSpline(u, t, tA, d, z, extrapolate)
        new{typeof(u), typeof(t), typeof(tA),
            typeof(d), typeof(z), eltype(u)}(u,
            t,
            tA,
            d,
            z,
            extrapolate,
            Ref(1)
        )
    end
end

function QuadraticSpline(u::uType,
        t;
        extrapolate = false, safetycopy = true) where {uType <: AbstractVector{<:Number}}
    u, t = munge_data(u, t, safetycopy)
    s = length(t)
    dl = ones(eltype(t), s - 1)
    d_tmp = ones(eltype(t), s)
    du = zeros(eltype(t), s - 1)
    tA = Tridiagonal(dl, d_tmp, du)

    # zero for element type of d, which we don't know yet
    typed_zero = zero(2 // 1 * (u[begin + 1] - u[begin]) / (t[begin + 1] - t[begin]))

    d = map(i -> i == 1 ? typed_zero : 2 // 1 * (u[i] - u[i - 1]) / (t[i] - t[i - 1]), 1:s)
    z = tA \ d
    QuadraticSpline(u, t, tA, d, z, extrapolate)
end

function QuadraticSpline(
        u::uType, t; extrapolate = false, safetycopy = true) where {uType <: AbstractVector}
    u, t = munge_data(u, t, safetycopy)
    s = length(t)
    dl = ones(eltype(t), s - 1)
    d_tmp = ones(eltype(t), s)
    du = zeros(eltype(t), s - 1)
    tA = Tridiagonal(dl, d_tmp, du)
    d_ = map(
        i -> i == 1 ? zeros(eltype(t), size(u[1])) :
             2 // 1 * (u[i] - u[i - 1]) / (t[i] - t[i - 1]),
        1:s)
    d = transpose(reshape(reduce(hcat, d_), :, s))
    z_ = reshape(transpose(tA \ d), size(u[1])..., :)
    z = [z_s for z_s in eachslice(z_, dims = ndims(z_))]
    QuadraticSpline(u, t, tA, d, z, extrapolate)
end

"""
    CubicSpline(u, t; extrapolate = false)

It is a spline interpolation using piecewise cubic polynomials between each pair of data points. Its first and second derivative is also continuous.
Second derivative on both ends are zero, which are also called "natural" boundary conditions. Extrapolation extends the last cubic polynomial on each side.

## Arguments

  - `u`: data points.
  - `t`: time points.

## Keyword Arguments

  - `extrapolate`: boolean value to allow extrapolation. Defaults to `false`.
  - `safetycopy`: boolean value to make a copy of `u` and `t`. Defaults to `true`.
"""
struct CubicSpline{uType, tType, hType, zType, T} <: AbstractInterpolation{T}
    u::uType
    t::tType
    h::hType
    z::zType
    extrapolate::Bool
    idx_prev::Base.RefValue{Int}
    function CubicSpline(u, t, h, z, extrapolate)
        new{typeof(u), typeof(t), typeof(h), typeof(z), eltype(u)}(u,
            t,
            h,
            z,
            extrapolate,
            Ref(1)
        )
    end
end

function CubicSpline(u::uType,
        t;
        extrapolate = false, safetycopy = true) where {uType <: AbstractVector{<:Number}}
    u, t = munge_data(u, t, safetycopy)
    n = length(t) - 1
    h = vcat(0, map(k -> t[k + 1] - t[k], 1:(length(t) - 1)), 0)
    dl = vcat(h[2:n], zero(eltype(h)))
    d_tmp = 2 .* (h[1:(n + 1)] .+ h[2:(n + 2)])
    du = vcat(zero(eltype(h)), h[3:(n + 1)])
    tA = Tridiagonal(dl, d_tmp, du)

    # zero for element type of d, which we don't know yet
    typed_zero = zero(6(u[begin + 2] - u[begin + 1]) / h[begin + 2] -
                      6(u[begin + 1] - u[begin]) / h[begin + 1])

    d = map(
        i -> i == 1 || i == n + 1 ? typed_zero :
             6(u[i + 1] - u[i]) / h[i + 1] - 6(u[i] - u[i - 1]) / h[i],
        1:(n + 1))
    z = tA \ d
    CubicSpline(u, t, h[1:(n + 1)], z, extrapolate)
end

function CubicSpline(
        u::uType, t; extrapolate = false, safetycopy = true) where {uType <: AbstractVector}
    u, t = munge_data(u, t, safetycopy)
    n = length(t) - 1
    h = vcat(0, map(k -> t[k + 1] - t[k], 1:(length(t) - 1)), 0)
    dl = vcat(h[2:n], zero(eltype(h)))
    d_tmp = 2 .* (h[1:(n + 1)] .+ h[2:(n + 2)])
    du = vcat(zero(eltype(h)), h[3:(n + 1)])
    tA = Tridiagonal(dl, d_tmp, du)
    d_ = map(
        i -> i == 1 || i == n + 1 ? zeros(eltype(t), size(u[1])) :
             6(u[i + 1] - u[i]) / h[i + 1] - 6(u[i] - u[i - 1]) / h[i],
        1:(n + 1))
    d = transpose(reshape(reduce(hcat, d_), :, n + 1))
    z_ = reshape(transpose(tA \ d), size(u[1])..., :)
    z = [z_s for z_s in eachslice(z_, dims = ndims(z_))]
    CubicSpline(u, t, h[1:(n + 1)], z, extrapolate)
end

"""
    BSplineInterpolation(u, t, d, pVecType, knotVecType; extrapolate = false)

It is a curve defined by the linear combination of `n` basis functions of degree `d` where `n` is the number of data points. For more information, refer https://pages.mtu.edu/~shene/COURSES/cs3621/NOTES/spline/B-spline/bspline-curve.html.
Extrapolation is a constant polynomial of the end points on each side.

## Arguments

  - `u`: data points.
  - `t`: time points.
  - `d`: degree of the piecewise polynomial.
  - `pVecType`: symbol to parameters vector, `:Uniform` for uniform spaced parameters and `:ArcLen` for parameters generated by chord length method.
  - `knotVecType`: symbol to knot vector, `:Uniform` for uniform knot vector, `:Average` for average spaced knot vector.

## Keyword Arguments

  - `extrapolate`: boolean value to allow extrapolation. Defaults to `false`.
  - `safetycopy`: boolean value to make a copy of `u` and `t`. Defaults to `true`.
"""
struct BSplineInterpolation{uType, tType, pType, kType, cType, T} <:
       AbstractInterpolation{T}
    u::uType
    t::tType
    d::Int    # degree
    p::pType  # params vector
    k::kType  # knot vector
    c::cType  # control points
    pVecType::Symbol
    knotVecType::Symbol
    extrapolate::Bool
    idx_prev::Base.RefValue{Int}
    function BSplineInterpolation(u,
            t,
            d,
            p,
            k,
            c,
            pVecType,
            knotVecType,
            extrapolate)
        new{typeof(u), typeof(t), typeof(p), typeof(k), typeof(c), eltype(u)}(u,
            t,
            d,
            p,
            k,
            c,
            pVecType,
            knotVecType,
            extrapolate,
            Ref(1)
        )
    end
end

function BSplineInterpolation(
        u, t, d, pVecType, knotVecType; extrapolate = false, safetycopy = true)
    u, t = munge_data(u, t, safetycopy)
    n = length(t)
    s = zero(eltype(u))
    p = zero(t)
    k = zeros(eltype(t), n + d + 1)
    l = zeros(eltype(u), n - 1)
    p[1] = zero(eltype(t))
    p[end] = one(eltype(t))

    for i in 2:n
        s += √((t[i] - t[i - 1])^2 + (u[i] - u[i - 1])^2)
        l[i - 1] = s
    end
    if pVecType == :Uniform
        for i in 2:(n - 1)
            p[i] = p[1] + (i - 1) * (p[end] - p[1]) / (n - 1)
        end
    elseif pVecType == :ArcLen
        for i in 2:(n - 1)
            p[i] = p[1] + l[i - 1] / s * (p[end] - p[1])
        end
    end

    lidx = 1
    ridx = length(k)
    while lidx <= (d + 1) && ridx >= (length(k) - d)
        k[lidx] = p[1]
        k[ridx] = p[end]
        lidx += 1
        ridx -= 1
    end

    ps = zeros(eltype(t), n - 2)
    s = zero(eltype(t))
    for i in 2:(n - 1)
        s += p[i]
        ps[i - 1] = s
    end

    if knotVecType == :Uniform
        # uniformly spaced knot vector
        # this method is not recommended because, if it is used with the chord length method for global interpolation,
        # the system of linear equations would be singular.
        for i in (d + 2):n
            k[i] = k[1] + (i - d - 1) // (n - d) * (k[end] - k[1])
        end
    elseif knotVecType == :Average
        # average spaced knot vector
        idx = 1
        if d + 2 <= n
            k[d + 2] = 1 // d * ps[d]
        end
        for i in (d + 3):n
            k[i] = 1 // d * (ps[idx + d] - ps[idx])
            idx += 1
        end
    end
    # control points
    N = spline_coefficients(n, d, k, p)
    c = vec(N \ u[:, :])
    BSplineInterpolation(u, t, d, p, k, c, pVecType, knotVecType, extrapolate)
end

"""
    BSplineApprox(u, t, d, h, pVecType, knotVecType; extrapolate = false)

It is a regression based B-spline. The argument choices are the same as the `BSplineInterpolation`, with the additional parameter `h < length(t)` which is the number of control points to use, with smaller `h` indicating more smoothing.
For more information, refer http://www.cad.zju.edu.cn/home/zhx/GM/009/00-bsia.pdf.
Extrapolation is a constant polynomial of the end points on each side.

## Arguments

  - `u`: data points.
  - `t`: time points.
  - `d`: degree of the piecewise polynomial.
  - `h`: number of control points to use.
  - `pVecType`: symbol to parameters vector, `:Uniform` for uniform spaced parameters and `:ArcLen` for parameters generated by chord length method.
  - `knotVecType`: symbol to knot vector, `:Uniform` for uniform knot vector, `:Average` for average spaced knot vector.

## Keyword Arguments

  - `extrapolate`: boolean value to allow extrapolation. Defaults to `false`.
  - `safetycopy`: boolean value to make a copy of `u` and `t`. Defaults to `true`.
"""
struct BSplineApprox{uType, tType, pType, kType, cType, T} <:
       AbstractInterpolation{T}
    u::uType
    t::tType
    d::Int    # degree
    h::Int    # number of control points (n => h >= d >= 1)
    p::pType  # params vector
    k::kType  # knot vector
    c::cType  # control points
    pVecType::Symbol
    knotVecType::Symbol
    extrapolate::Bool
    idx_prev::Base.RefValue{Int}
    function BSplineApprox(u,
            t,
            d,
            h,
            p,
            k,
            c,
            pVecType,
            knotVecType,
            extrapolate)
        new{typeof(u), typeof(t), typeof(p), typeof(k), typeof(c), eltype(u)}(u,
            t,
            d,
            h,
            p,
            k,
            c,
            pVecType,
            knotVecType,
            extrapolate,
            Ref(1)
        )
    end
end

function BSplineApprox(
        u, t, d, h, pVecType, knotVecType; extrapolate = false, safetycopy = true)
    u, t = munge_data(u, t, safetycopy)
    n = length(t)
    s = zero(eltype(u))
    p = zero(t)
    k = zeros(eltype(t), h + d + 1)
    l = zeros(eltype(u), n - 1)
    p[1] = zero(eltype(t))
    p[end] = one(eltype(t))

    for i in 2:n
        s += √((t[i] - t[i - 1])^2 + (u[i] - u[i - 1])^2)
        l[i - 1] = s
    end
    if pVecType == :Uniform
        for i in 2:(n - 1)
            p[i] = p[1] + (i - 1) * (p[end] - p[1]) / (n - 1)
        end
    elseif pVecType == :ArcLen
        for i in 2:(n - 1)
            p[i] = p[1] + l[i - 1] / s * (p[end] - p[1])
        end
    end

    lidx = 1
    ridx = length(k)
    while lidx <= (d + 1) && ridx >= (length(k) - d)
        k[lidx] = p[1]
        k[ridx] = p[end]
        lidx += 1
        ridx -= 1
    end

    ps = zeros(eltype(t), n - 2)
    s = zero(eltype(t))
    for i in 2:(n - 1)
        s += p[i]
        ps[i - 1] = s
    end

    if knotVecType == :Uniform
        # uniformly spaced knot vector
        # this method is not recommended because, if it is used with the chord length method for global interpolation,
        # the system of linear equations would be singular.
        for i in (d + 2):h
            k[i] = k[1] + (i - d - 1) // (h - d) * (k[end] - k[1])
        end
    elseif knotVecType == :Average
        # NOTE: verify that average method can be applied when size of k is less than size of p
        # average spaced knot vector
        idx = 1
        if d + 2 <= h
            k[d + 2] = 1 // d * ps[d]
        end
        for i in (d + 3):h
            k[i] = 1 // d * (ps[idx + d] - ps[idx])
            idx += 1
        end
    end
    # control points
    c = zeros(eltype(u), h)
    c[1] = u[1]
    c[end] = u[end]
    q = zeros(eltype(u), n)
    N = zeros(eltype(t), n, h)
    for i in 1:n
        N[i, :] .= spline_coefficients(h, d, k, p[i])
    end
    for k in 2:(n - 1)
        q[k] = u[k] - N[k, 1] * u[1] - N[k, h] * u[end]
    end
    Q = Matrix{eltype(u)}(undef, h - 2, 1)
    for i in 2:(h - 1)
        s = 0.0
        for k in 2:(n - 1)
            s += N[k, i] * q[k]
        end
        Q[i - 1] = s
    end
    N = N[2:(end - 1), 2:(h - 1)]
    M = transpose(N) * N
    P = M \ Q
    c[2:(end - 1)] .= vec(P)
    BSplineApprox(u, t, d, h, p, k, c, pVecType, knotVecType, extrapolate)
end<|MERGE_RESOLUTION|>--- conflicted
+++ resolved
@@ -19,14 +19,9 @@
     t::tType
     p::pType
     extrapolate::Bool
-<<<<<<< HEAD
+    idx_prev::Base.RefValue{Int}
     function LinearInterpolation(u, t, p, extrapolate)
-        new{typeof(u), typeof(t), typeof(p), eltype(u)}(u, t, p, extrapolate)
-=======
-    idx_prev::Base.RefValue{Int}
-    function LinearInterpolation(u, t, extrapolate)
-        new{typeof(u), typeof(t), eltype(u)}(u, t, extrapolate, Ref(1))
->>>>>>> 22dd3cfd
+        new{typeof(u), typeof(t), typeof(p), eltype(u)}(u, t, p, extrapolate, Ref(1))
     end
 end
 
@@ -59,18 +54,11 @@
     p::pType
     mode::Symbol
     extrapolate::Bool
-<<<<<<< HEAD
+    idx_prev::Base.RefValue{Int}
     function QuadraticInterpolation(u, t, p, mode, extrapolate)
         mode ∈ (:Forward, :Backward) ||
             error("mode should be :Forward or :Backward for QuadraticInterpolation")
-        new{typeof(u), typeof(t), typeof(p), eltype(u)}(u, t, p, mode, extrapolate)
-=======
-    idx_prev::Base.RefValue{Int}
-    function QuadraticInterpolation(u, t, mode, extrapolate)
-        mode ∈ (:Forward, :Backward) ||
-            error("mode should be :Forward or :Backward for QuadraticInterpolation")
-        new{typeof(u), typeof(t), eltype(u)}(u, t, mode, extrapolate, Ref(1))
->>>>>>> 22dd3cfd
+        new{typeof(u), typeof(t), typeof(p), eltype(u)}(u, t, p, mode, extrapolate, Ref(1))
     end
 end
 
@@ -221,11 +209,8 @@
     extrapolate::Bool
     idx_prev::Base.RefValue{Int}
     function ConstantInterpolation(u, t, dir, extrapolate)
-<<<<<<< HEAD
-        new{typeof(u), typeof(t), typeof(dir), eltype(u)}(u, t, nothing, dir, extrapolate)
-=======
-        new{typeof(u), typeof(t), typeof(dir), eltype(u)}(u, t, dir, extrapolate, Ref(1))
->>>>>>> 22dd3cfd
+        new{typeof(u), typeof(t), typeof(dir), eltype(u)}(
+            u, t, nothing, dir, extrapolate, Ref(1))
     end
 end
 
