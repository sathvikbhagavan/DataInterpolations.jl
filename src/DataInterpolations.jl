module DataInterpolations

### Interface Functionality

abstract type AbstractInterpolation{FT,T} <: AbstractVector{T} end

Base.size(A::AbstractInterpolation) = size(A.u)
Base.size(A::AbstractInterpolation{true}) = length(A.u) .+ size(A.t)
Base.getindex(A::AbstractInterpolation,i) = A.u[i]
Base.getindex(A::AbstractInterpolation{true},i) = i<=length(A.u) ? A.u[i] : A.t[i-length(A.u)]
Base.setindex!(A::AbstractInterpolation,x,i) = A.u[i] = x
Base.setindex!(A::AbstractInterpolation{true},x,i) =
                                   i <= length(A.u) ? (A.u[i] = x) : (A.t[i-length(A.u)] = x)

using LinearAlgebra, RecursiveArrayTools, RecipesBase

include("caches/interpolation_caches.jl")
include("interpolation_utils.jl")
include("interpolation_alg/interpolation_methods.jl")
include("plot_rec.jl")

export LinearInterpolation, QuadraticInterpolation, LagrangeInterpolation,
<<<<<<< HEAD
       QuadraticSpline, CubicSpline, Loess
=======
       ZeroSpline, QuadraticSpline, CubicSpline
>>>>>>> 9976454a

end # module<|MERGE_RESOLUTION|>--- conflicted
+++ resolved
@@ -20,10 +20,6 @@
 include("plot_rec.jl")
 
 export LinearInterpolation, QuadraticInterpolation, LagrangeInterpolation,
-<<<<<<< HEAD
-       QuadraticSpline, CubicSpline, Loess
-=======
-       ZeroSpline, QuadraticSpline, CubicSpline
->>>>>>> 9976454a
+       ZeroSpline, QuadraticSpline, CubicSpline, Loess
 
 end # module