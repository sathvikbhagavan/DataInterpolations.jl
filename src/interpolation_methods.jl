--- conflicted
+++ resolved
@@ -188,13 +188,10 @@
   end
   ucum, idx
 end
-<<<<<<< HEAD
-=======
 
 # Curvefit
 function _interpolate(A::CurvefitCache{<:AbstractVector{<:Number}}, t::Union{AbstractVector{<:Number},Number})
   A.m(t,A.pmin)
 end
 _interpolate(A::CurvefitCache{<:AbstractVector{<:Number}}, t::Union{AbstractVector{<:Number},Number}, i) =
-  _interpolate(A, t), i
->>>>>>> 420ad9c6
+  _interpolate(A, t), i