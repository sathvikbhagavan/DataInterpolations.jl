--- conflicted
+++ resolved
@@ -36,15 +36,9 @@
 end
 
 function _interpolate(A::LinearInterpolation{<:AbstractMatrix}, t::Number, iguess)
-<<<<<<< HEAD
-    idx = max(1, min(searchsortedlastcorrelated(A.t, t, iguess), length(A.t) - 1))
+    idx = get_idx(A.t, t, iguess)
     Δt = t - A.t[idx]
     return A.u[:, idx] + A.p.slope[idx] * Δt, idx
-=======
-    idx = get_idx(A.t, t, iguess)
-    θ = (t - A.t[idx]) / (A.t[idx + 1] - A.t[idx])
-    return (1 - θ) * A.u[:, idx] + θ * A.u[:, idx + 1], idx
->>>>>>> 22dd3cfd
 end
 
 # Quadratic Interpolation
