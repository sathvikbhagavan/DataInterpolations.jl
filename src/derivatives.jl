--- conflicted
+++ resolved
@@ -17,30 +17,9 @@
     end
 end
 
-function _derivative(A::LinearInterpolation{<:AbstractVector}, t::Number, iguess)
-<<<<<<< HEAD
-    idx = searchsortedfirstcorrelated(A.t, t, iguess)
-    idx > length(A.t) ? idx -= 1 : nothing
-    idx -= 1
-    idx == 0 ? idx += 1 : nothing
+function _derivative(A::LinearInterpolation, t::Number, iguess)
+    idx = get_idx(A.t, t, iguess; idx_shift = -1, ub_shift = -2, side = :first)
     A.p.slope[idx], idx
-end
-
-function _derivative(A::LinearInterpolation{<:AbstractMatrix}, t::Number, iguess)
-    idx = searchsortedfirstcorrelated(A.t, t, iguess)
-    idx > length(A.t) ? idx -= 1 : nothing
-    idx -= 1
-    idx == 0 ? idx += 1 : nothing
-    A.p.slope[idx], idx
-=======
-    idx = get_idx(A.t, t, iguess; idx_shift = -1, ub_shift = -2, side = :first)
-    (A.u[idx + 1] - A.u[idx]) / (A.t[idx + 1] - A.t[idx]), idx
-end
-
-function _derivative(A::LinearInterpolation{<:AbstractMatrix}, t::Number, iguess)
-    idx = get_idx(A.t, t, iguess; idx_shift = -1, ub_shift = -2, side = :first)
-    (@views @. (A.u[:, idx + 1] - A.u[:, idx]) / (A.t[idx + 1] - A.t[idx])), idx
->>>>>>> 22dd3cfd
 end
 
 function _derivative(A::QuadraticInterpolation, t::Number, iguess)
